--- conflicted
+++ resolved
@@ -46,17 +46,16 @@
    :members:
    :member-order: bysource
 
-<<<<<<< HEAD
-.. automodule:: adafruit_displayio_layout.widgets.color_picker
-=======
 .. automodule:: adafruit_displayio_layout.widgets.cartesian
->>>>>>> d05ed7de
    :members:
    :member-order: bysource
    :inherited-members:
 
-<<<<<<< HEAD
-.. inheritance-diagram:: adafruit_displayio_layout.widgets.color_picker
-=======
 .. inheritance-diagram:: adafruit_displayio_layout.widgets.cartesian
->>>>>>> d05ed7de
+
+.. automodule:: adafruit_displayio_layout.widgets.color_picker
+   :members:
+   :member-order: bysource
+   :inherited-members:
+
+.. inheritance-diagram:: adafruit_displayio_layout.widgets.color_picker