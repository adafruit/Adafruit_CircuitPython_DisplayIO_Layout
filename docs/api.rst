
.. If you created a package, create one automodule per module in the package.

.. If your library file(s) are nested in a directory (e.g. /adafruit_foo/foo.py)
.. use this format as the module name: "adafruit_foo.foo"

.. automodule:: adafruit_displayio_layout.layouts.grid_layout
   :members:

.. automodule:: adafruit_displayio_layout.widgets.widget
   :members:
   :private-members:
   :member-order: bysource

.. automodule:: adafruit_displayio_layout.widgets.control
   :members:
   :member-order: bysource

.. automodule:: adafruit_displayio_layout.widgets.switch_round
   :members:
   :member-order: bysource
   :inherited-members:

.. inheritance-diagram:: adafruit_displayio_layout.widgets.switch_round

.. automodule:: adafruit_displayio_layout.widgets.dial
   :members:
   :member-order: bysource
   :inherited-members:

.. inheritance-diagram:: adafruit_displayio_layout.widgets.dial

.. automodule:: adafruit_displayio_layout.widgets.icon_widget
   :members:
   :member-order: bysource

.. automodule:: adafruit_displayio_layout.widgets.icon_animated
   :members:
   :member-order: bysource

.. automodule:: adafruit_displayio_layout.widgets.flip_input
   :members:
   :member-order: bysource

.. automodule:: adafruit_displayio_layout.widgets.annotation
   :members:
   :member-order: bysource

<<<<<<< HEAD
.. automodule:: adafruit_displayio_layout.widgets.slider
   :members:
   :member-order: bysource
=======
.. automodule:: adafruit_displayio_layout.widgets.cartesian
   :members:
   :member-order: bysource
   :inherited-members:

.. inheritance-diagram:: adafruit_displayio_layout.widgets.cartesian
>>>>>>> d05ed7de
<|MERGE_RESOLUTION|>--- conflicted
+++ resolved
@@ -46,15 +46,13 @@
    :members:
    :member-order: bysource
 
-<<<<<<< HEAD
-.. automodule:: adafruit_displayio_layout.widgets.slider
-   :members:
-   :member-order: bysource
-=======
 .. automodule:: adafruit_displayio_layout.widgets.cartesian
    :members:
    :member-order: bysource
    :inherited-members:
 
 .. inheritance-diagram:: adafruit_displayio_layout.widgets.cartesian
->>>>>>> d05ed7de
+
+.. automodule:: adafruit_displayio_layout.widgets.slider
+   :members:
+   :member-order: bysource