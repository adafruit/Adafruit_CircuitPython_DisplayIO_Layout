Simple test
------------

Ensure your device works with this simple test.

.. literalinclude:: ../examples/displayio_layout_simpletest.py
    :caption: examples/displayio_layout_simpletest.py
    :linenos:

Pygame simple test
------------------

Display Hello World using Blinka_Displayio_PyGameDisplay.

.. literalinclude:: ../examples/displayio_layout_gridlayout_pygame_display_simpletest.py
    :caption: examples/displayio_layout_gridlayout_pygame_display_simpletest.py
    :linenos:

Switch simple test
------------------

Create a single sliding switch.

.. literalinclude:: ../examples/displayio_layout_switch_simpletest.py
    :caption: examples/displayio_layout_switch_simpletest.py
    :linenos:

Switch test with multiple switches
----------------------------------

Create multiple sliding switch with various sizes and orientations.

.. literalinclude:: ../examples/displayio_layout_switch_multiple.py
    :caption: examples/displayio_layout_switch_multiple.py
    :linenos:

<<<<<<< HEAD
Cartesian plane simple test
---------------------------

Create a simple plot plane.

.. literalinclude:: ../examples/displayio_layout_cartesian_simpletest.py
    :caption: examples/displayio_layout_cartesian_simpletest.py
    :linenos:

Cartesian plane advanced test
-----------------------------

Create different cartesian planes in the scree

.. literalinclude:: ../examples/displayio_layout_cartesian_advanced_test.py
    :caption: examples/displayio_layout_cartesian_advanced_test.py
=======
Dial simple test
----------------

Create a single dial.

.. literalinclude:: ../examples/displayio_layout_dial_simpletest.py
    :caption: examples/displayio_layout_dial_simpletest.py
>>>>>>> 70a1f0e7
    :linenos:<|MERGE_RESOLUTION|>--- conflicted
+++ resolved
@@ -34,7 +34,6 @@
     :caption: examples/displayio_layout_switch_multiple.py
     :linenos:
 
-<<<<<<< HEAD
 Cartesian plane simple test
 ---------------------------
 
@@ -51,7 +50,8 @@
 
 .. literalinclude:: ../examples/displayio_layout_cartesian_advanced_test.py
     :caption: examples/displayio_layout_cartesian_advanced_test.py
-=======
+    :linenos:
+
 Dial simple test
 ----------------
 
@@ -59,5 +59,4 @@
 
 .. literalinclude:: ../examples/displayio_layout_dial_simpletest.py
     :caption: examples/displayio_layout_dial_simpletest.py
->>>>>>> 70a1f0e7
     :linenos: