Simple test
------------

Ensure your device works with this simple test.

.. literalinclude:: ../examples/displayio_layout_simpletest.py
    :caption: examples/displayio_layout_simpletest.py
    :linenos:

Pygame simple test
------------------

Display Hello World using Blinka_Displayio_PyGameDisplay.

.. literalinclude:: ../examples/displayio_layout_gridlayout_pygame_display_simpletest.py
    :caption: examples/displayio_layout_gridlayout_pygame_display_simpletest.py
    :linenos:

Switch simple test
------------------

Create a single sliding switch.

.. literalinclude:: ../examples/displayio_layout_switch_simpletest.py
    :caption: examples/displayio_layout_switch_simpletest.py
    :linenos:

Switch test with multiple switches
----------------------------------

Create multiple sliding switch with various sizes and orientations.

.. literalinclude:: ../examples/displayio_layout_switch_multiple.py
    :caption: examples/displayio_layout_switch_multiple.py
    :linenos:

Dial simple test
----------------

Create a single dial.

.. literalinclude:: ../examples/displayio_layout_dial_simpletest.py
    :caption: examples/displayio_layout_dial_simpletest.py
    :linenos:

FlipInput simple test
---------------------

Create three FlipInput selectors.

.. literalinclude:: ../examples/displayio_layout_flip_input_simpletest.py
    :caption: examples/displayio_layout_flip_input_simpletest.py
    :linenos:

Annotation example
------------------

Displays annotations, examples relative to SwitchRound widget or as freeform.

.. literalinclude:: ../examples/displayio_layout_annotation_simpletest.py
    :caption: examples/displayio_layout_annotation_simpletest.py
    :linenos:

<<<<<<< HEAD
Slider example
--------------

Demonstrate the use of the slider widget

.. literalinclude:: ../examples/displayio_layout_slider_simpletest.py
    :caption: examples/displayio_layout_slider_simpletest.py
=======
Cartesian plane simple test
---------------------------

Create a simple plot plane.

.. literalinclude:: ../examples/displayio_layout_cartesian_simpletest.py
    :caption: examples/displayio_layout_cartesian_simpletest.py
>>>>>>> d05ed7de
    :linenos:<|MERGE_RESOLUTION|>--- conflicted
+++ resolved
@@ -61,7 +61,15 @@
     :caption: examples/displayio_layout_annotation_simpletest.py
     :linenos:
 
-<<<<<<< HEAD
+Cartesian plane simple test
+---------------------------
+
+Create a simple plot plane.
+
+.. literalinclude:: ../examples/displayio_layout_cartesian_simpletest.py
+    :caption: examples/displayio_layout_cartesian_simpletest.py
+    :linenos:
+
 Slider example
 --------------
 
@@ -69,13 +77,4 @@
 
 .. literalinclude:: ../examples/displayio_layout_slider_simpletest.py
     :caption: examples/displayio_layout_slider_simpletest.py
-=======
-Cartesian plane simple test
----------------------------
-
-Create a simple plot plane.
-
-.. literalinclude:: ../examples/displayio_layout_cartesian_simpletest.py
-    :caption: examples/displayio_layout_cartesian_simpletest.py
->>>>>>> d05ed7de
     :linenos: